--- conflicted
+++ resolved
@@ -43,18 +43,15 @@
     /// With this option, a user can override it and provide a name that will be used in that identifier.
     public let machineName: String?
 
-<<<<<<< HEAD
     /// The rootOutput will generate the HTML output in the given folder
     public let rootOutput: String?
 
-    public init(reporter: Reporter, outputPath: String, redacted: Bool, machineName: String? = nil, rootOutput: String? = nil) {
-=======
     public init(reporter: Reporter,
                 outputPath: String,
                 redacted: Bool,
                 withoutBuildSpecificInformation: Bool,
-                machineName: String? = nil) {
->>>>>>> 188b0538
+                machineName: String? = nil,
+                rootOutput: String? = nil) {
         self.reporter = reporter
         self.outputPath = outputPath
         self.redacted = redacted
